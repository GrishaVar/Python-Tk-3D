--- conflicted
+++ resolved
@@ -45,27 +45,8 @@
     res += centre  # move to the middle
     return res
 
-<<<<<<< HEAD
-class Camera():
+class Camera:
     def __init__(self, v=V(0,0,-10), d=V(0,0,1), speed=0.1, rot_speed=pi/64):
-=======
-class Camera:
-    KEY_BINDINGS = {
-        'w': V(0,0,1),
-        'a': V(-1,0,0),
-        's': V(0,0,-1),
-        'd': V(1,0,0),
-        ' ': V(0,1,0),
-        'q': V(0,-1,0),
-
-        'i': -1,
-        'j': 1,
-        'k': 1,
-        'l': -1,
-    }
-
-    def __init__(self, v=V(0,0,-10), speed=0.05, rot_speed=pi/64):
->>>>>>> b28e1ff3
         self.pos = v
         self.dir = d
         self.speed = speed
@@ -103,8 +84,7 @@
         self.dir = rot_matrix * self.dir
 
 
-class Window():
-<<<<<<< HEAD
+class Window:
     KEY_BINDINGS = {
         'w': V(0,0,1),
         'a': V(-1,0,0),
@@ -118,10 +98,7 @@
         'l': V(0,-1),
     }
 
-    def __init__(self, root, canvas, shape):#, width, height):
-=======
     def __init__(self, root, canvas, shape):  #, width, height):
->>>>>>> b28e1ff3
         self.root = root
         self.canvas = canvas
         self.shape = shape
@@ -133,12 +110,8 @@
         self.mouse = [0, 0]
         self.paused = False
 
-<<<<<<< HEAD
         self.root.attributes('-zoomed', True)
         self.root.config(cursor="none")
-=======
-        # self.root.attributes('-zoomed', True)
->>>>>>> b28e1ff3
         self.canvas.pack(fill=BOTH, expand=1)
         
         self.centre = V(self.w2, self.h2)
@@ -152,25 +125,17 @@
         self.canvas.bind_all('<q>', self.move_input)
         self.canvas.bind_all('<space>', self.move_input)
         
-        self.canvas.bind_all('<Up>', self.turn_input)
-        self.canvas.bind_all('<Down>', self.turn_input)
-        self.canvas.bind_all('<Left>', self.turn_input)
-        self.canvas.bind_all('<Right>', self.turn_input)
+        self.canvas.bind_all('<j>', self.turn_input)
+        self.canvas.bind_all('<l>', self.turn_input)
+        self.canvas.bind_all('<i>', self.turn_input)
+        self.canvas.bind_all('<k>', self.turn_input)
         self.canvas.bind('<Motion>', self.turn_input)
         
-<<<<<<< HEAD
         self.canvas.bind_all('<p>', self.toggle_motion)
         self.canvas.bind_all('<Escape>', self.toggle_motion)
         self.canvas.bind_all('<Leave>', self.pause_motion)
+        self.canvas.bind_all('<Control-r>', self.reset_camera)
         self.canvas.bind_all('<Control-c>', self.quit)
-=======
-        self.canvas.bind_all('<j>', self.camera.turn)
-        self.canvas.bind_all('<l>', self.camera.turn)
-        self.canvas.bind_all('<i>', self.camera.turn)
-        self.canvas.bind_all('<k>', self.camera.turn)
-
-        self.canvas.bind_all('<r>', self.reset)
->>>>>>> b28e1ff3
     
     def start(self):
         self.draw()
@@ -194,7 +159,7 @@
         for f in self.shape.faces:
             p = self.canvas.create_polygon( *(converted_points[x].value for x in f) )
             #self.canvas.itemconfigure(p, fill='#'+''.join([choice('012356789abcdef') for x in range(6)]))
-            self.canvas.itemconfigure(p, fill='#4510f2', stipple='gray50')
+            self.canvas.itemconfigure(p, fill='#660033', stipple='gray50')
             
         for p1, p2 in self.shape.lines:
             p1_vect = converted_points[p1]
@@ -204,7 +169,6 @@
         self.shape.transform(obj_rotator)  # yo linear algebra works
 
         self.root.after(self.refresh, self.draw)
-<<<<<<< HEAD
     
     def turn_input(self, event):
         if self.paused:
@@ -239,27 +203,9 @@
     
     def quit(self, *args):
         self.root.destroy()
-=======
-
-    def reset(self, event):
-        self.camera = Camera()
-
-        #  sure its ugly using this code twice, but i don't care this function isn't essential anyways
-        self.canvas.bind_all('<w>', self.camera.move)
-        self.canvas.bind_all('<a>', self.camera.move)
-        self.canvas.bind_all('<s>', self.camera.move)
-        self.canvas.bind_all('<d>', self.camera.move)
-        self.canvas.bind_all('<space>', self.camera.move)
-        self.canvas.bind_all('<q>', self.camera.move)
-
-        self.canvas.bind_all('<j>', self.camera.turn)
-        self.canvas.bind_all('<l>', self.camera.turn)
-        self.canvas.bind_all('<i>', self.camera.turn)
-        self.canvas.bind_all('<k>', self.camera.turn)
-
-        self.canvas.bind_all('<r>', self.reset)
-
->>>>>>> b28e1ff3
+
+    def reset_camera(self, event):
+        self.camera = Camera()  # TODO add a way of resetting to non-standard camera?
 
 myShape = ShapeCombination(
     Cube(V(0,0,0)),
